--- conflicted
+++ resolved
@@ -3,13 +3,8 @@
 cmake_minimum_required(VERSION 3.16)
 project(hsmcpp)
 
-<<<<<<< HEAD
-set(PROJECT_VERSION "0.27.0")
-set(PROJECT_DESCRIPTION "C++ library for hierarchical state machines / finite state machines. Provides a code-free visual approach for defining state machine logic by using GUI editors with automatic code and diagrams generation.")
-=======
 set(PROJECT_VERSION "0.27.1")
 set(PROJECT_DESCRIPTION "C++ library for hierarchical state machines / finite state machines. Provides a code-free visual approach for defining state machine logic using GUI editors with automatic code and diagram generation. Check out https://hsmcpp.readthedocs.io for detailed documentation.")
->>>>>>> 9bb74c01
 set(CMAKE_VERBOSE_MAKEFILE OFF)
 
 # HSMCPP requires at least C++11 support
