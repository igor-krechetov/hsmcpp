--- conflicted
+++ resolved
@@ -7,37 +7,10 @@
 set(PROJECT_DESCRIPTION "C++ library for hierarchical state machines / finite state machines. Provides a code-free visual approach for defining state machine logic by using GUI editors with automatic code and diagrams generation.")
 set(CMAKE_VERBOSE_MAKEFILE OFF)
 
-<<<<<<< HEAD
-# if(WINDOWS)
-# HSMCPP requires at least C++11 support. Please use a different C++ compiler.
-set(CMAKE_CXX_STANDARD 11)
-set(CMAKE_CXX_STANDARD_REQUIRED True)
-set(CMAKE_CXX_EXTENSIONS OFF)
-# else()
-#     include(CheckCXXCompilerFlag)
-#     CHECK_CXX_COMPILER_FLAG(-std=c++17 COMPILER_SUPPORTS_CXX17)
-#     CHECK_CXX_COMPILER_FLAG(-std=c++14 COMPILER_SUPPORTS_CXX14)
-#     CHECK_CXX_COMPILER_FLAG(-std=c++11 COMPILER_SUPPORTS_CXX11)
-
-#     if(COMPILER_SUPPORTS_CXX17)
-#         set(CMAKE_CXX_STANDARD 17)
-#         message("Using C++17")
-#     elseif(COMPILER_SUPPORTS_CXX14)
-#         set(CMAKE_CXX_STANDARD 14)
-#         message("Using C++14")
-#     elseif(COMPILER_SUPPORTS_CXX11)
-#         set(CMAKE_CXX_STANDARD 11)
-#         message("Using C++11")
-#     else()
-#         message(FATAL_ERROR "HSMCPP requires at least C++11 support. Please use a different C++ compiler.")
-#     endif()
-# endif()
-=======
 # HSMCPP requires at least C++11 support
 set(CMAKE_CXX_STANDARD 11)
 set(CMAKE_CXX_STANDARD_REQUIRED True)
 set(CMAKE_CXX_EXTENSIONS OFF)
->>>>>>> cb693280
 
 set(HSMBUILD_TARGET "library" CACHE STRING "Desired build output")# Possible values: library, package
 
